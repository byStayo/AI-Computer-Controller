--- conflicted
+++ resolved
@@ -21,14 +21,6 @@
     def load(self):
         import transformers  # Wait until we use it. Transformers can't be lazy loaded for some reason!
 
-<<<<<<< HEAD
-        print(
-            "Open Interpreter will use Moondream (tiny vision model) to describe images to the language model. Set `interpreter.llm.vision_renderer = None` to disable this behavior."
-        )
-        print(
-            "Alternatively, you can use a vision-supporting LLM and set `interpreter.llm.supports_vision = True`."
-        )
-=======
         os.environ["TOKENIZERS_PARALLELISM"] = "false"
 
         if self.computer.debug:
@@ -38,7 +30,6 @@
             print(
                 "Alternativley, you can use a vision-supporting LLM and set `interpreter.llm.supports_vision = True`."
             )
->>>>>>> 396fea65
         model_id = "vikhyatk/moondream2"
         revision = "2024-04-02"
         print("loading model")
