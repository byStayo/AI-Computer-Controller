import os
import platform
import subprocess
import sys
import time
import inquirer
from interpreter import interpreter


def get_ram():
    import psutil

    total_ram = psutil.virtual_memory().total / (
        1024 * 1024 * 1024
    )  # Convert bytes to GB
    return total_ram

def download_model(models_dir, models, interpreter):
    # For some reason, these imports need to be inside the function
    import inquirer
    import psutil
    import wget

    # Get RAM and disk information
    total_ram = get_ram()
    free_disk_space = psutil.disk_usage("/").free / (
        1024 * 1024 * 1024
    )  # Convert bytes to GB

    time.sleep(1)

    # Display the users hardware specs
    interpreter.display_message(
        f"Your machine has `{total_ram:.2f}GB` of RAM, and `{free_disk_space:.2f}GB` of free storage space."
    )

    time.sleep(2)

    if total_ram < 10:
        interpreter.display_message(
            f"\nYour computer realistically can only run smaller models less than 4GB, Phi-2 might be the best model for your computer.\n"
        )
    elif 10 <= total_ram < 30:
        interpreter.display_message(
            f"\nYour computer could handle a mid-sized model (4-10GB), Mistral-7B might be the best model for your computer.\n"
        )
    else:
        interpreter.display_message(
            f"\nYour computer should have enough RAM to run any model below.\n"
        )

    time.sleep(1)

    interpreter.display_message(
        f"In general, the larger the model, the better the performance, but choose a model that best fits your computer's hardware. \nOnly models you have the storage space to download are shown:\n"
    )

    time.sleep(1)

    try:
        model_list = [
            {
                "name": "TinyLlama-1.1B",
                "file_name": "TinyLlama-1.1B-Chat-v1.0.Q5_K_M.llamafile",
                "size": 0.76,
                "url": "https://huggingface.co/jartine/TinyLlama-1.1B-Chat-v1.0-GGUF/resolve/main/TinyLlama-1.1B-Chat-v1.0.Q5_K_M.llamafile?download=true",
            },
            {
                "name": "Rocket-3B",
                "file_name": "rocket-3b.Q5_K_M.llamafile",
                "size": 1.89,
                "url": "https://huggingface.co/jartine/rocket-3B-llamafile/resolve/main/rocket-3b.Q5_K_M.llamafile?download=true",
            },
            {
                "name": "Phi-2",
                "file_name": "phi-2.Q5_K_M.llamafile",
                "size": 1.96,
                "url": "https://huggingface.co/jartine/phi-2-llamafile/resolve/main/phi-2.Q5_K_M.llamafile?download=true",
            },
            {
                "name": "LLaVA 1.5",
                "file_name": "llava-v1.5-7b-q4.llamafile",
                "size": 3.97,
                "url": "https://huggingface.co/jartine/llava-v1.5-7B-GGUF/resolve/main/llava-v1.5-7b-q4.llamafile?download=true",
            },
            {
                "name": "Mistral-7B-Instruct",
                "file_name": "mistral-7b-instruct-v0.2.Q5_K_M.llamafile",
                "size": 5.15,
                "url": "https://huggingface.co/jartine/Mistral-7B-Instruct-v0.2-llamafile/resolve/main/mistral-7b-instruct-v0.2.Q5_K_M.llamafile?download=true",
            },
            {
                "name": "WizardCoder-Python-13B",
                "file_name": "wizardcoder-python-13b.llamafile",
                "size": 7.33,
                "url": "https://huggingface.co/jartine/wizardcoder-13b-python/resolve/main/wizardcoder-python-13b.llamafile?download=true",
            },
            {
                "name": "WizardCoder-Python-34B",
                "file_name": "wizardcoder-python-34b-v1.0.Q5_K_M.llamafile",
                "size": 22.23,
                "url": "https://huggingface.co/jartine/WizardCoder-Python-34B-V1.0-llamafile/resolve/main/wizardcoder-python-34b-v1.0.Q5_K_M.llamafile?download=true",
            },
            {
                "name": "Mixtral-8x7B-Instruct",
                "file_name": "mixtral-8x7b-instruct-v0.1.Q5_K_M.llamafile",
                "size": 30.03,
                "url": "https://huggingface.co/jartine/Mixtral-8x7B-Instruct-v0.1-llamafile/resolve/main/mixtral-8x7b-instruct-v0.1.Q5_K_M.llamafile?download=true",
            },
        ]

        # Filter models based on available disk space and RAM
        filtered_models = [
            model
            for model in model_list
            if model["size"] <= free_disk_space and model["file_name"] not in models
        ]
        if filtered_models:
            time.sleep(1)

            # Prompt the user to select a model
            model_choices = [
                f"{model['name']} ({model['size']:.2f}GB)" for model in filtered_models
            ]
            questions = [
                inquirer.List(
                    "model",
                    message="Select a model to download:",
                    choices=model_choices,
                )
            ]
            answers = inquirer.prompt(questions)

            # Get the selected model
            selected_model = next(
                model
                for model in filtered_models
                if f"{model['name']} ({model['size']}GB)" == answers["model"]
            )

            # Download the selected model
            model_url = selected_model["url"]
            # Extract the basename and remove query parameters
            filename = os.path.basename(model_url).split("?")[0]
            model_path = os.path.join(models_dir, filename)

            time.sleep(1)
            print(f"\nDownloading {selected_model['name']}...\n")
            wget.download(model_url, model_path)

            # Make the model executable if not on Windows
            if platform.system() != "Windows":
                subprocess.run(["chmod", "+x", model_path], check=True)

            print(f"\nModel '{selected_model['name']}' downloaded successfully.\n")

            interpreter.display_message(
                "To view or delete downloaded local models, run `interpreter --local_models`\n\n"
            )

            return model_path
        else:
            print(
                "\nYour computer does not have enough storage to download any local LLMs.\n"
            )
            return None
    except Exception as e:
        print(e)
        print(
            "\nAn error occurred while trying to download the model. Please try again or use a different local model provider.\n"
        )
        return None


# START OF LOCAL MODEL PROVIDER LOGIC
interpreter.display_message(
    "> Open Interpreter is compatible with several local model providers.\n"
)

# Define the choices for local models
choices = [
    "Ollama",
    "Llamafile",
    "LM Studio",
    "Jan",
]

# Use inquirer to let the user select an option
questions = [
    inquirer.List(
        "model",
        message="What one would you like to use?",
        choices=choices,
    ),
]
answers = inquirer.prompt(questions)


selected_model = answers["model"]


if selected_model == "LM Studio":
    interpreter.display_message(
        """
To use use Open Interpreter with **LM Studio**, you will need to run **LM Studio** in the background.

1. Download **LM Studio** from [https://lmstudio.ai/](https://lmstudio.ai/), then start it.
2. Select a language model then click **Download**.
3. Click the **<->** button on the left (below the chat button).
4. Select your model at the top, then click **Start Server**.


Once the server is running, you can begin your conversation below.

"""
    )
<<<<<<< HEAD
    interpreter.llm.model = "openai/lmstudio"
=======

>>>>>>> a3d14578
    interpreter.llm.api_base = "http://localhost:1234/v1"
    interpreter.llm.api_key = "x"

elif selected_model == "Ollama":
    try:
        # List out all downloaded ollama models. Will fail if ollama isn't installed
        def list_ollama_models():
            result = subprocess.run(
                ["ollama", "list"], capture_output=True, text=True, check=True
            )
            lines = result.stdout.split("\n")
            names = [
                line.split()[0].replace(":latest", "")
                for line in lines[1:]
                if line.strip()
            ]  # Extract names, trim out ":latest", skip header
            return names

        llama3_installed = True
        names = list_ollama_models()
        if "llama3" not in names:
            # If a user has other models installed but not llama3, let's display the correct message
            if not names:
                llama3_installed = False
            names.insert(0, "llama3")

        # If there are models, prompt them to select one
        time.sleep(1)

        if llama3_installed:
            interpreter.display_message(
                f"**{len(names)} Ollama model{'s' if len(names) != 1 else ''} found.** To download a new model, run `ollama run <model-name>`, then start a new interpreter session. \n\n For a full list of downloadable models, check out [https://ollama.com/library](https://ollama.com/library) \n"
            )

        # Create a new inquirer selection from the names
        name_question = [
            inquirer.List(
                "name",
                message="Select a downloaded Ollama model:"
                if llama3_installed
                else "No models found. Select a model to install:",
                choices=names,
            ),
        ]
        name_answer = inquirer.prompt(name_question)
        selected_name = name_answer["name"] if name_answer else None

        if selected_name is "llama3":
            # If the user selects llama3, we need to check if it's installed, and if not, install it
            all_models = list_ollama_models()
            if "llama3" not in all_models:
                interpreter.display_message(f"\nDownloading Llama3...\n")
                subprocess.run(["ollama", "pull", "llama3"], check=True)

        # Set the model to the selected model
        interpreter.llm.model = f"ollama/{selected_name}"
        interpreter.display_message(f"\nUsing Ollama model: `{selected_name}` \n")
        time.sleep(1)

    # If Ollama is not installed or not recognized as a command, prompt the user to download Ollama and try again
    except (subprocess.CalledProcessError, FileNotFoundError) as e:
        print("Ollama is not installed or not recognized as a command.")
        time.sleep(1)
        interpreter.display_message(
            f"\nPlease visit [https://ollama.com/](https://ollama.com/) to download Ollama and try again\n"
        )
        time.sleep(2)
        sys.exit(1)

elif selected_model == "Jan":
    interpreter.display_message(
        """
To use use Open Interpreter with **Jan**, you will need to run **Jan** in the background.

1. Download **Jan** from [https://jan.ai/](https://jan.ai/), then start it.
2. Select a language model from the "Hub" tab, then click **Download**.
3. Copy the ID of the model and enter it below.
3. Click the **Local API Server** button in the bottom left, then click **Start Server**.


Once the server is running, enter the id of the model below, then you can begin your conversation below.

"""
    )
    interpreter.llm.api_base = "http://localhost:1337/v1"
    time.sleep(1)

    # Prompt the user to enter the name of the model running on Jan
    model_name_question = [
        inquirer.Text(
            "jan_model_name",
            message="Enter the id of the model you have running on Jan",
        ),
    ]
    model_name_answer = inquirer.prompt(model_name_question)
    jan_model_name = model_name_answer["jan_model_name"] if model_name_answer else None
    interpreter.llm.model = f"jan/{jan_model_name}"
    interpreter.display_message(f"\nUsing Jan model: `{jan_model_name}` \n")
    time.sleep(1)


elif selected_model == "Llamafile":
    if platform.system() == "Darwin":  # Check if the system is MacOS
        result = subprocess.run(
            ["xcode-select", "-p"], stdout=subprocess.PIPE, stderr=subprocess.STDOUT
        )
        if result.returncode != 0:
            interpreter.display_message(
                "To use Llamafile, Open Interpreter requires Mac users to have Xcode installed. You can install Xcode from https://developer.apple.com/xcode/ .\n\nAlternatively, you can use `LM Studio`, `Jan.ai`, or `Ollama` to manage local language models. Learn more at https://docs.openinterpreter.com/guides/running-locally ."
            )
            time.sleep(3)
            raise Exception(
                "Xcode is not installed. Please install Xcode and try again."
            )

    # Define the path to the models directory
    models_dir = os.path.join(interpreter.get_oi_dir(), "models")

    # Check and create the models directory if it doesn't exist
    if not os.path.exists(models_dir):
        os.makedirs(models_dir)

    # Check if there are any models in the models folder
    models = [f for f in os.listdir(models_dir) if f.endswith(".llamafile")]

    if not models:
        print("\nThere are no models currently downloaded. Let's download a new one.\n")
        model_path = download_model(models_dir, models, interpreter)
    else:
        # Prompt the user to select a downloaded model or download a new one
        model_choices = models + [" ↓ Download new model"]
        questions = [
            inquirer.List(
                "model",
                message="Select a Llamafile model to run or download a new one:",
                choices=model_choices,
            )
        ]
        answers = inquirer.prompt(questions)

        if answers["model"] == " ↓ Download new model":
            model_path = download_model(models_dir, models, interpreter)
        else:
            model_path = os.path.join(models_dir, answers["model"])

        if model_path:
            try:
                # Run the selected model and hide its output
                process = subprocess.Popen(
                    f'"{model_path}" ' + " ".join(["--nobrowser", "-ngl", "9999"]),
                    shell=True,
                    stdout=subprocess.PIPE,
                    stderr=subprocess.STDOUT,
                    text=True,
                )

                print("Waiting for the model to load...")
                for line in process.stdout:
                    if "llama server listening at http://127.0.0.1:8080" in line:
                        print("\nModel loaded \n")
                        time.sleep(1)
                        break  # Exit the loop once the server is ready
            except Exception as e:
                process.kill()  # Force kill if not terminated after timeout
                print(e)
                print("Model process terminated.")

    # Set flags for Llamafile to work with interpreter
    interpreter.llm.model = "local"
    interpreter.llm.temperature = 0
    interpreter.llm.api_base = "http://localhost:8080/v1"
    interpreter.llm.supports_functions = False

user_ram = get_ram()
# Set context window and max tokens for all local models based on the users available RAM
if user_ram and user_ram > 9:
    interpreter.llm.max_tokens = 1200
    interpreter.llm.context_window = 8000
else:
    interpreter.llm.max_tokens = 1000
    interpreter.llm.context_window = 3000
# Set the system message to a minimal version for all local models.
interpreter.system_message = """
You are Open Interpreter, a world-class programmer that can execute code on the user's machine.
First, list all of the information you know related to the user's request.
Next, write a plan. **Always recap the plan between each code block** (you have extreme short-term memory loss, so you need to recap the plan between each message block to retain it).
The code you write must be able to be executed as is. Invalid syntax will cause a catastrophic failure. Do not include the language of the code in the response.
When you execute code, it will be executed **on the user's machine**. The user has given you **full and complete permission** to execute any code necessary to complete the task. Execute the code.
You can access the internet. Run **any code** to achieve the goal, and if at first you don't succeed, try again and again.
You can install new packages.
When a user refers to a filename, they're likely referring to an existing file in the directory you're currently executing code in.
Write messages to the user in Markdown.
In general, try to **make plans** with as few steps as possible. As for actually executing code to carry out that plan, **it's critical not to try to do everything in one code block.** You should try something, print information about it, then continue from there in tiny, informed steps. You will never get it on the first try, and attempting it in one go will often lead to errors you cant see.
You are capable of **any** task.
Once you have accomplished the task, ask the user if they are happy with the result and wait for their response. It is very important to get feedback from the user. 
The user will tell you the next task after you ask them.
"""
# Set offline for all local models
interpreter.offline = True<|MERGE_RESOLUTION|>--- conflicted
+++ resolved
@@ -214,11 +214,7 @@
 
 """
     )
-<<<<<<< HEAD
-    interpreter.llm.model = "openai/lmstudio"
-=======
-
->>>>>>> a3d14578
+    interpreter.llm.supports_functions = False
     interpreter.llm.api_base = "http://localhost:1234/v1"
     interpreter.llm.api_key = "x"
 
